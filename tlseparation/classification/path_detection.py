# Copyright (c) 2017, Matheus Boni Vicari, TLSeparation Project
# All rights reserved.
#
#
#    This program is free software: you can redistribute it and/or modify
#    it under the terms of the GNU General Public License as published by
#    the Free Software Foundation, either version 3 of the License, or
#    (at your option) any later version.
#
#    This program is distributed in the hope that it will be useful,
#    but WITHOUT ANY WARRANTY; without even the implied warranty of
#    MERCHANTABILITY or FITNESS FOR A PARTICULAR PURPOSE.  See the
#    GNU General Public License for more details.
#
#    You should have received a copy of the GNU General Public License
#    along with this program.  If not, see <http://www.gnu.org/licenses/>.


__author__ = "Matheus Boni Vicari"
__copyright__ = "Copyright 2017, TLSeparation Project"
__credits__ = ["Matheus Boni Vicari", "Phil Wilkes"]
__license__ = "GPL3"
__version__ = "1.2.1.5"
__maintainer__ = "Matheus Boni Vicari"
__email__ = "matheus.boni.vicari@gmail.com"
__status__ = "Development"

<<<<<<< HEAD
=======

import datetime
>>>>>>> 3fccc5ad
import numpy as np
import datetime
import pandas as pd
import struct
from sklearn.neighbors import NearestNeighbors
from ..utility.shortpath import (array_to_graph, extract_path_info)


<<<<<<< HEAD
def detect_main_pathways(point_cloud, k_retrace, knn, nbrs_threshold, voxel=.1, verbose=False):
=======
def detect_main_pathways(point_cloud, k_retrace, knn, nbrs_threshold,
                         verbose=False):
>>>>>>> 3fccc5ad

    """
    Detects the main pathways of an unordered 3D point cloud. Set as true
    all points detected as part of all detected pathways that down to the
    base of the graph.

    Parameters
    ----------
    point_cloud : array
        Three-dimensional point cloud of a single tree to perform the
        wood-leaf separation. This should be a n-dimensional array (m x n)
        containing a set of coordinates (n) over a set of points (m).
    k_retrace : int
        Number of steps in the graph to retrace back to graph's base. Every
        node in graph will be moved  k_retrace steps from the extremities
        towards to base.
    knn : int
        Number of neighbors to fill gaps in detected paths. The larger the
        better. A large knn will increase memory usage. Recommended value
        between 50 and 150.
    nbrs_threshold : float
        Maximum distance to valid neighboring points used to fill gaps in
        detected paths.
    verbose: bool
        Option to set verbose on/off.

    Returns
    -------
    path_mask : array
        Boolean mask where 'True' represents points detected as part of the
        main pathways and 'False' represents points not part of the pathways.

    Raises
    ------
    AssertionError:
        point_cloud has the wrong shape or number of dimensions.

    """

    # Making sure input point cloud has the right shape and number of
    # dimensions.
    assert point_cloud.ndim == 2, "point_cloud must be an array with 2\
 dimensions, n_points x 3 (x, y, z)."
    assert point_cloud.shape[1] == 3, "point_cloud must be a 3D point cloud.\
 Make sure it has the shape n_points x 3 (x, y, z)."

    # voxelise the data
    point_cloud_v = pd.DataFrame(point_cloud, columns=['x', 'y', 'z'])
    point_cloud_v.loc[:, 'xx'] = (point_cloud_v.x // voxel) * voxel
    point_cloud_v.loc[:, 'yy'] = (point_cloud_v.y // voxel) * voxel
    point_cloud_v.loc[:, 'zz'] = (point_cloud_v.z // voxel) * voxel
    
    point_cloud_v.loc[:, 'xxb'] = point_cloud_v.xx.apply(lambda x: struct.pack('f', x ))
    point_cloud_v.loc[:, 'yyb'] = point_cloud_v.yy.apply(lambda x: struct.pack('f', x ))
    point_cloud_v.loc[:, 'zzb'] = point_cloud_v.zz.apply(lambda x: struct.pack('f', x ))
    point_cloud_v.loc[:, 'I'] = point_cloud_v.xxb + point_cloud_v.yyb + point_cloud_v.zzb

    point_cloud_w = point_cloud_v.groupby(['xx', 'yy', 'zz']).size().reset_index()
    point_cloud_w.loc[:, 'xxb'] = point_cloud_w.xx.apply(lambda x: struct.pack('f', x ))
    point_cloud_w.loc[:, 'yyb'] = point_cloud_w.yy.apply(lambda x: struct.pack('f', x ))
    point_cloud_w.loc[:, 'zzb'] = point_cloud_w.zz.apply(lambda x: struct.pack('f', x ))
    point_cloud_w.loc[:, 'I'] = point_cloud_w.xxb + point_cloud_w.yyb + point_cloud_w.zzb
    
    # Getting root index (base_id) from point cloud.
    base_id = point_cloud_w.zz.idxmin()

    # Generating graph from point cloud and extracting shortest path
    # information.
<<<<<<< HEAD
    if verbose: print datetime.datetime.now(), ' | >>> generating graph from point cloud and extracting shortest path information'
    G = array_to_graph(point_cloud_w[['xx', 'yy', 'zz']], base_id, 3, 100, 0.05, 0.02)
=======
    if verbose:
        print(str(datetime.datetime.now()) + ' | >>> generating graph from \
point cloud and extracting shortest path information')
    G = array_to_graph(point_cloud, base_id, 3, 100, 0.05, 0.02)
>>>>>>> 3fccc5ad
    nodes_ids, D, path_list = extract_path_info(G, base_id,
                                                return_path=True)
    # Obtaining nodes coordinates from shortest path information.
    nodes = point_cloud_w.loc[nodes_ids]
    # Converting list of shortest path distances to array.
    D = np.asarray(D)

    # Retracing path for nodes in G. This step aims to detect only major
    # pathways in G. For a tree, these paths are expected to represent
    # branches and trunk.
    new_id = np.zeros(nodes.shape[0], dtype='int')
    for key, values in path_list.iteritems():
        if len(values) >= k_retrace:
            new_id[key] = values[len(values) - k_retrace]
        else:
            new_id[key] = values[0]

    # Getting unique indices after retracing path_list.
    ids = np.unique(new_id)

    # Generating array of all indices from 'arr' and all indices to process
    # 'idx'.
    idx_base = np.arange(point_cloud_w.shape[0], dtype=int)
    idx = np.arange(point_cloud_w.shape[0], dtype=int)

    # Initializing NearestNeighbors search and searching for all 'knn'
    # neighboring points arround each point in 'arr'.
    if verbose:
        print(str(datetime.datetime.now()) + ' | >>> initializing \
NearestNeighbors search and searching for all knn neighboring points \
arround each point in arr')
    nbrs = NearestNeighbors(n_neighbors=knn, metric='euclidean',
                            leaf_size=15, n_jobs=-1).fit(point_cloud_w[['xx', 'yy', 'zz']])
    distances, indices = nbrs.kneighbors(point_cloud_w[['xx', 'yy', 'zz']])
    indices = indices.astype(int)

    # Initializing variables for current ids being processed (current_idx)
    # and all ids already processed (processed_idx).
    current_idx = ids
    processed_idx = ids

    # Looping while there are still indices in current_idx to process.
    if verbose:
        print(str(datetime.datetime.now()) + ' | >>> looping while there \
are still indices in current_idx to process')
    while len(current_idx) > 0:

        # Selecting NearestNeighbors indices and distances for current
        # indices being processed.
        nn = indices[current_idx]
        dd = distances[current_idx]

        # Masking out indices already contained in processed_idx.
        mask1 = np.in1d(nn, processed_idx, invert=True).reshape(nn.shape)
        # Masking neighboring points that are withing threshold distance.
        mask2 = dd < nbrs_threshold
        # mask1 AND mask2. This will mask only indices that are part of
        # the graph and within threshold distance.
        mask = np.logical_and(mask1, mask2)

        # Initializing temporary list of nearest neighbors. This list
        # is latter used to accumulate points that will be added to
        # processed points list.
        nntemp = []

        # Looping over current indices's set of nn points and selecting
        # knn points that hasn't been added/processed yet (mask1).
        for i, (n, d) in enumerate(zip(nn, dd)):
            nn_idx = n[mask[i]][1:]

            # Checking if current neighbor has an accumulated distance
            # shorter than central node (n[0]) minus some distance based
            # on nbrs_threshold. This penalisation aims to restrict potential
            # neighbors to those more likely to be along an actual path. This
            # would remove points placed along the sides of a path.
            for ni in nn_idx:
                if D[ni] <= D[n[0]] - (nbrs_threshold / 3):
                    nntemp.append(ni)

        # Obtaining an unique array of points currently being processed.
        current_idx = np.unique(nntemp)
        # Updating array of processed indices with indices processed within
        # current iteration (current_idx).
        processed_idx = np.append(processed_idx, current_idx)
        processed_idx = np.unique(processed_idx).astype(int)

        # Generating list of remaining proints to process.
        idx = idx_base[np.in1d(idx_base, processed_idx, invert=True)]

    # Just in case of not having detected all points in the desired paths, run
    # another last iteration.

    # Getting NearestNeighbors indices and distance for all indices
    # that remain to be processed.
    idx2 = indices[idx]
    dist2 = distances[idx]

    # Masking indices in idx2 that have already been processed. The
    # idea is to connect remaining points to existing graph nodes.
    mask1 = np.in1d(idx2, processed_idx).reshape(idx2.shape)
    # Masking neighboring points that are withing threshold distance.
    mask2 = dist2 < nbrs_threshold
    # mask1 AND mask2. This will mask only indices that are part of
    # the graph and within threshold distance.
    mask = np.logical_and(mask1, mask2)

    # Getting unique array of indices that match the criteria from
    # mask1 and mask2.
    temp_idx = np.unique(np.where(mask)[0])
    # Assigns remaining indices (idx) matched in temp_idx to
    # current_idx.
    n_idx = idx[temp_idx]

    # Selecting NearestNeighbors indices and distances for current
    # indices being processed.
    nn = indices[n_idx]
    dd = distances[n_idx]

    # Masking points in nn that have already been processed.
    # This is the oposite approach as above, where points that are
    # still not in the graph are desired. Now, to make sure the
    # continuity of the graph is kept, join current remaining indices
    # to indices already in G.
    mask = np.in1d(nn, processed_idx, invert=True).reshape(nn.shape)

    # Initializing temporary list of nearest neighbors. This list
    # is latter used to accumulate points that will be added to
    # processed points list.
    nntemp = []

    # Looping over current indices's set of nn points and selecting
    # knn points that have alreay been added/processed (mask).
    # Also, to ensure continuity over next iteration, select another
    # kpairs points from indices that haven't been processed (~mask).
    if verbose:
        print(str(datetime.datetime.now()) + ' | >>> looping over current \
indicess set of nn points and selecting knn points that have alreay been \
added/processed (mask)')
    for i, n in enumerate(nn):
        nn_idx = n[mask[i]][1:]

        # Checking if current neighbor has an accumulated distance
        # shorter than central node (n[0]).
        for ni in nn_idx:
            if D[ni] <= D[n[0]] - (nbrs_threshold / 3):
                nntemp.append(ni)

        nn_idx = n[~mask[i]][1:]

        # Checking if current neighbor has an accumulated distance
        # shorter than central node (n[0]).
        for ni in nn_idx:
            if D[ni] <= D[n[0]] - (nbrs_threshold / 3):
                nntemp.append(ni)

    current_idx = np.unique(nntemp)

    # Appending current_idx to processed_idx.
    processed_idx = np.append(processed_idx, current_idx)
    processed_idx = np.unique(processed_idx).astype(int)

    # Generating list of remaining proints to process.
    path_mask = np.zeros(point_cloud_w.shape[0], dtype=bool)
    path_mask[processed_idx] = True
    
    # identifying points in stem voxels and attributing True
    path_mask_all = np.zeros(point_cloud_v.shape[0], dtype=bool)
    path_mask_all[point_cloud_v[point_cloud_v.I.isin(point_cloud_w.loc[path_mask].I)].index] = True

    return path_mask_all

def get_base(point_cloud, base_height):

    """
    Get the base of a point cloud based on a certain height from the bottom.

    Parameters
    ----------
    point_cloud : array
        Three-dimensional point cloud of a single tree to perform the
        wood-leaf separation. This should be a n-dimensional array (m x n)
        containing a set of coordinates (n) over a set of points (m).
    base_height : float
        Height of the base slice to mask.

    Returns
    -------
    mask : array
        Base slice masked as True.

    """

    return point_cloud[:, 2] <= base_height<|MERGE_RESOLUTION|>--- conflicted
+++ resolved
@@ -25,11 +25,6 @@
 __email__ = "matheus.boni.vicari@gmail.com"
 __status__ = "Development"
 
-<<<<<<< HEAD
-=======
-
-import datetime
->>>>>>> 3fccc5ad
 import numpy as np
 import datetime
 import pandas as pd
@@ -38,12 +33,9 @@
 from ..utility.shortpath import (array_to_graph, extract_path_info)
 
 
-<<<<<<< HEAD
+
 def detect_main_pathways(point_cloud, k_retrace, knn, nbrs_threshold, voxel=.1, verbose=False):
-=======
-def detect_main_pathways(point_cloud, k_retrace, knn, nbrs_threshold,
-                         verbose=False):
->>>>>>> 3fccc5ad
+
 
     """
     Detects the main pathways of an unordered 3D point cloud. Set as true
@@ -112,15 +104,12 @@
 
     # Generating graph from point cloud and extracting shortest path
     # information.
-<<<<<<< HEAD
-    if verbose: print datetime.datetime.now(), ' | >>> generating graph from point cloud and extracting shortest path information'
-    G = array_to_graph(point_cloud_w[['xx', 'yy', 'zz']], base_id, 3, 100, 0.05, 0.02)
-=======
+
     if verbose:
         print(str(datetime.datetime.now()) + ' | >>> generating graph from \
 point cloud and extracting shortest path information')
-    G = array_to_graph(point_cloud, base_id, 3, 100, 0.05, 0.02)
->>>>>>> 3fccc5ad
+    G = array_to_graph(point_cloud_w[['xx', 'yy', 'zz']], base_id, 3, 100, 0.05, 0.02)
+
     nodes_ids, D, path_list = extract_path_info(G, base_id,
                                                 return_path=True)
     # Obtaining nodes coordinates from shortest path information.
